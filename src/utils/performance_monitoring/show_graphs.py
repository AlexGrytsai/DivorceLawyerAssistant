import json
import logging
from typing import Dict, List, Tuple

import matplotlib.pyplot as plt
import numpy as np
from matplotlib.lines import Line2D

from src.utils.performance_monitoring import (
    redis_client_for_performance_monitoring,
)

logger = logging.getLogger(__name__)


def load_usage_data_from_redis(key_prefix: str):
    try:
        redis_keys = redis_client_for_performance_monitoring.keys(
            f"{key_prefix}*"
        )
        data = {
            key: [
                json.loads(value)
<<<<<<< HEAD
                for value in redis_client_for_performance_monitoring.lrange(  # type: ignore # noqa: E501
=======
                for value in redis_client_for_performance_monitoring.lrange(  # type: ignore # noqa
>>>>>>> cf79c07e
                    key, 0, -1
                )
            ]
            for key in redis_keys  # type: ignore
        }
        return data
    except Exception as exc:
        raise Exception(f"Failed to load RAM usage data from Redis: {exc}")


def determine_limit_on_axis_y(
    resource_data: Dict[str, List[Tuple[List[float], float]]],
    y_limit: float,
    is_cpu: bool = False,
) -> float:
    return (
        y_limit
        if y_limit != 0
        else (
            100
            if is_cpu
            else 1.1
            * max(
                max(max(run[0], default=0) for run in data) if data else 0
                for data in resource_data.values()
            )
        )
    )


def determine_min_on_axis_y(
    resource_data: Dict[str, List[Tuple[List[float], float]]],
    is_cpu: bool = False,
) -> float:
    return (
        0
        if is_cpu
        else 0.9
        * min(
            min(min(run[0], default=0) for run in data) if data else 0
            for data in resource_data.values()
        )
    )


def preparation_of_graphs(
    func_name: str,
    runs: List[Tuple[List[float], float]],
    is_cpu: bool,
) -> list[Line2D] | None:
    all_resource_usages = [run[0] for run in runs]
    exec_times = [run[1] for run in runs]

    max_length = max(map(len, all_resource_usages), default=0)
    if max_length == 0:
        return None

    avg_resource_usage = []
    for i in range(max_length):
        avg_resource_usage.append(
            np.average(
                [data[i] for data in all_resource_usages if i < len(data)]
            )
        )

    avg_exec_time = np.mean(exec_times)
    x_values = np.linspace(0, np.mean(exec_times), len(avg_resource_usage))

    median_resource = np.median(
        [np.median(run) for run in all_resource_usages]
    )
    max_resource = np.max(avg_resource_usage) if avg_resource_usage else 0
    min_resource = np.min(avg_resource_usage) if avg_resource_usage else 0

    if is_cpu:
        percentile_99 = np.percentile(
            [value for run in all_resource_usages for value in run], 99
        )
        label = (
            f"{func_name} (Exec Time: {avg_exec_time:.2f}s, "
            f"Median: {median_resource:.2f}%, P99: {percentile_99:.2f}%, "
            f"Peak: {max_resource:.2f}%)"
        )
    else:
        label = (
            f"{func_name} (Min: {min_resource:.2f} MB, "
            f"Max: {max_resource:.2f} MB, "
            f"Delta: {max_resource - min_resource:.2f} MB"
        )

    return plt.plot(
        x_values,
        avg_resource_usage,
        label=label,
    )


def plot_resource_usage(
    resource_data: Dict[str, List[Tuple[List[float], float]]],
    title: str,
    y_label: str,
    y_limit: float,
    detailing: int = 10,
    is_cpu: bool = False,
) -> None:
    plt.figure(figsize=(10, 6))

    y_limit = determine_limit_on_axis_y(resource_data, y_limit, is_cpu)

    min_y = determine_min_on_axis_y(resource_data, is_cpu)

    for func_name, runs in resource_data.items():
        if not runs:
            continue

        preparation_of_graphs(func_name=func_name, runs=runs, is_cpu=is_cpu)

    plt.title(title)
    plt.xlabel("Time (seconds)")
    plt.ylabel(y_label)
    plt.ylim(min_y, y_limit)
    plt.yticks(np.linspace(min_y, y_limit, detailing))
    plt.grid(True)
    plt.legend(loc="center", bbox_to_anchor=(0.5, -0.3))
    plt.subplots_adjust(bottom=0.3)
    plt.draw()
    plt.show()


def plot_combined_ram_graph(
    ram_data: Dict[str, List[Tuple[List[float], float]]],
    y_limit: float = 0,
    detailing: int = 10,
) -> None:
    plot_resource_usage(
        ram_data,
        title="RAM Usage Comparison",
        y_label="RAM Usage (MB)",
        y_limit=y_limit,
        detailing=detailing,
        is_cpu=False,
    )


def plot_combined_graph_for_cpu(
    cpu_data: Dict[str, List[Tuple[List[float], float]]],
) -> None:
    plot_resource_usage(
        cpu_data,
        title="CPU Usage Comparison",
        y_label="CPU Usage (%)",
        y_limit=100,
        detailing=20,
        is_cpu=True,
    )


def show_graphs():
    data_for_ram_graph = load_usage_data_from_redis(key_prefix="ram_usage_")
    data_for_cpu_graph = load_usage_data_from_redis(key_prefix="cpu_usage_")

    try:
        plot_combined_ram_graph(ram_data=data_for_ram_graph)
    except Exception as exc:
        logger.warning(f"Failed to plot RAM usage graph: {exc}")

    try:
        plot_combined_graph_for_cpu(cpu_data=data_for_cpu_graph)
    except Exception as exc:
        logger.warning(f"Failed to plot CPU usage graph: {exc}")


if __name__ == "__main__":
    show_graphs()<|MERGE_RESOLUTION|>--- conflicted
+++ resolved
@@ -21,11 +21,7 @@
         data = {
             key: [
                 json.loads(value)
-<<<<<<< HEAD
-                for value in redis_client_for_performance_monitoring.lrange(  # type: ignore # noqa: E501
-=======
                 for value in redis_client_for_performance_monitoring.lrange(  # type: ignore # noqa
->>>>>>> cf79c07e
                     key, 0, -1
                 )
             ]
